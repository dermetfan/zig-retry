--- conflicted
+++ resolved
@@ -58,13 +58,8 @@
     fixed_delay,
     exponential_delay: f64,
 
-<<<<<<< HEAD
-    fn fixed() @This() {
+    pub fn fixed() @This() {
         return .fixed_delay;
-=======
-    pub fn fixed() @This() {
-        return .{ .fixed_delay = {} };
->>>>>>> c2dd36d7
     }
 
     pub fn exponential(exponent: f64) @This() {
